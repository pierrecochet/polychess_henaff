--- conflicted
+++ resolved
@@ -272,13 +272,10 @@
 board2 =chess.Board("rn1q1rk1/pppbb1pp/4pn2/3p1p2/2PP4/BP3NP1/P3PPBP/RN1Q1RK1 b - - 2 8")
 
 #print(chess.Move.from_uci("d2d4"))
-<<<<<<< HEAD
-chessGame(board2, 3,3)
-=======
+
 chessGame(board, 3,3)
 createPGN(board, eventName = "Coupe Du Monde", roundNum = "3")
 
->>>>>>> 53a1982f
 #-1:Joué par Polyglot (meilleur coup d'après lui)
 #-2:Joué par Polyglot (coup aléatoire parmis les coups qu'il propose)
 #-3:Joué totalement aléatoirement (parmi les coups possibles)
